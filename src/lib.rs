--- conflicted
+++ resolved
@@ -56,12 +56,7 @@
                     storage_uri.path()
                 );
 
-<<<<<<< HEAD
                 Box::new(Disk::new(&path, namespace.as_str()))
-            }
-            "memory" => Box::new(Memory::new(namespace)),
-=======
-                Box::new(Disk::new(&path, namespace.as_str())?)
             }
             "memory" => Box::new(Memory::new(
                 format!(
@@ -72,7 +67,6 @@
                 .parse()
                 .unwrap_or(namespace),
             )),
->>>>>>> 5f9c343f
             #[cfg(feature = "postgres")]
             "postgres" => Box::new(crate::implementations::postgres::Postgres::new(
                 storage_uri,
