--- conflicted
+++ resolved
@@ -49,7 +49,6 @@
 impl KeyValueStore {
     pub fn new(storage_uri: &Url, namespace: Segment) -> Result<KeyValueStore> {
         let inner: Box<dyn PubKeyValueStoreBackend> = match storage_uri.scheme() {
-<<<<<<< HEAD
             "local" => {
                 let path = format!(
                     "{}{}",
@@ -59,16 +58,6 @@
 
                 Box::new(Disk::new(&path, namespace.as_str())?)
             }
-            "memory" => Box::new(Memory::new(namespace)),
-=======
-            "local" => Box::new(Disk::new(
-                &format!(
-                    "{}{}",
-                    storage_uri.host_str().unwrap_or_default(),
-                    storage_uri.path()
-                ),
-                namespace.as_str(),
-            )),
             "memory" => Box::new(Memory::new(
                 format!(
                     "{} {}",
@@ -78,7 +67,6 @@
                 .parse()
                 .unwrap_or(namespace),
             )),
->>>>>>> 182f2fa9
             #[cfg(feature = "postgres")]
             "postgres" => Box::new(crate::implementations::postgres::Postgres::new(
                 storage_uri,
