[workspace]
members = ["kvx-macros", "kvx-types"]

[package]
name = "kvx"
version = "0.3.0"
edition = "2021"
description = "Abstraction layer over various key-value store backends"
license = "MPL-2.0"
readme = "README.md"
repository = "https://github.com/tweedegolf/kvx"
exclude = [
    "data/*",
    "docker-compose.yml",
    "postgres.sql"
]

[features]
<<<<<<< HEAD
default = ["macros", "postgres"]
macros = ["dep:kvx_macros"]
=======
default = ["postgres", "queue"]
queue = []
>>>>>>> 3ae6c47f
postgres = ["dep:postgres", "dep:r2d2_postgres", "dep:postgres-types"]

[dependencies]
kvx_macros = { path = "kvx-macros", version = "0.3.0", optional = true }
kvx_types = { path = "kvx-types", version = "0.1.0" }
lazy_static = "1.4"
postgres = { version = "0.19", features = ["with-serde_json-1"], optional = true }
postgres-types = { version = "0.2", features = ["derive"], optional = true }
r2d2_postgres = { version = "0.18", optional = true }
rand = "0.8"
serde_json = "1.0"
thiserror = "1.0"
url = "2.3"

[dev-dependencies]
serial_test = "2.0"<|MERGE_RESOLUTION|>--- conflicted
+++ resolved
@@ -16,14 +16,10 @@
 ]
 
 [features]
-<<<<<<< HEAD
-default = ["macros", "postgres"]
+default = ["macros", "postgres", "queue"]
 macros = ["dep:kvx_macros"]
-=======
-default = ["postgres", "queue"]
+postgres = ["dep:postgres", "dep:r2d2_postgres", "dep:postgres-types"]
 queue = []
->>>>>>> 3ae6c47f
-postgres = ["dep:postgres", "dep:r2d2_postgres", "dep:postgres-types"]
 
 [dependencies]
 kvx_macros = { path = "kvx-macros", version = "0.3.0", optional = true }
